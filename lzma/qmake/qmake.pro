# CDDL HEADER START
#
# This file and its contents are supplied under the terms of the
# Common Development and Distribution License ("CDDL"), version 1.0.
# You may only use this file in accordance with the terms of version
# 1.0 of the CDDL.
#
# A full copy of the text of the CDDL should have accompanied this
# source.  A copy of the CDDL is also available via the Internet at
# http://www.illumos.org/license/CDDL.
#
# CDDL HEADER END

# Copyright 2016 Saso Kiselkov. All rights reserved.

# Shared library without any Qt functionality
TEMPLATE = lib
QT -= gui core
CONFIG += staticlib

CONFIG += warn_on plugin release
CONFIG -= thread exceptions qt rtti debug

QMAKE_APPLE_DEVICE_ARCHS = x86_64 arm64
<<<<<<< HEAD
QMAKE_MACOSX_DEPLOYMENT_TARGET=10.13
=======
>>>>>>> d11c6f40

VERSION = 1.0.0

INCLUDEPATH += ../C

DEFINES += _7ZIP_ST

QMAKE_DEL_FILE = rm -f

TARGET = lzma

HEADERS += $$files(../C/*.h)
SOURCES += $$files(../C/*.c)

# Remove the multi-threaded versions, which depend on Win32 threads
HEADERS -= \
    ../C/DllSecur.h \
    ../C/LzFindMt.h \
    ../C/MtCoder.h \
    ../C/Threads.h

SOURCES -= \
    ../C/DllSecur.c \
    ../C/LzFindMt.c \
    ../C/MtCoder.c \
    ../C/Threads.c \<|MERGE_RESOLUTION|>--- conflicted
+++ resolved
@@ -22,10 +22,7 @@
 CONFIG -= thread exceptions qt rtti debug
 
 QMAKE_APPLE_DEVICE_ARCHS = x86_64 arm64
-<<<<<<< HEAD
 QMAKE_MACOSX_DEPLOYMENT_TARGET=10.13
-=======
->>>>>>> d11c6f40
 
 VERSION = 1.0.0
 
