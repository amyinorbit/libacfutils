--- conflicted
+++ resolved
@@ -47,88 +47,7 @@
 fi
 
 function clean_dyn_lib() {
-<<<<<<< HEAD
-    ARCH="$1"
-    
-    case $ARCH in
-    'linux-64')
-        ( cd "$GLEW-$ARCH" && rm -f install/lib/*.so*)
-        ;;
-    'mac-64')
-        ( cd "$GLEW-$ARCH" && rm -f install/lib/*.dylib)
-        ;;
-    'win-64')
-        ( cd "$GLEW-$ARCH" && rm -f install/lib/*.dll)
-        ;;
-    *)
-		echo "Unsupported build platform" >&2
-		exit 1
-		;;
-    esac
-}
 
-function do_build() {
-    ARCH="$1"
-    ADD_MFLAGS="$2"
-    ADD_CFLAGS="$3"
-    
-    
-	MAKE_FLAGS="$ADD_MFLAGS GLEW_PREFIX=$(pwd)/$GLEW-$ARCH/install \
-	    GLEW_DEST=$(pwd)/$GLEW-$ARCH/install \
-	    CFLAGS.CMDLINE=\"-fvisibility=hidden $ADD_CFLAGS\" \
-	    LDFLAGS.CMDLINE=\"$ADD_CFLAGS\" \
-	    $MAKE_FLAGS_COMMON"
-	if ! [ -f "$GLEW-$ARCH/install/lib/libGLEWmx.a" ]; then
-		rm -rf "$GLEW-$ARCH" && tar xJf "$GLEW_ARCHIVE" && \
-		    mv "$GLEW" "$GLEW-$ARCH" && \
-		    cp -r "auto" "$GLEW-$ARCH" && \
-		    ( cd "$GLEW-$ARCH" && \
-		    patch -p1 < ../opengl_4.6.patch && \
-		    patch -p1 < ../cmdline_flags.patch && \
-		    patch -p1 < ../ctx_funcs_1.patch && \
-		    eval make $MAKE_FLAGS extensions && \
-		    patch -p1 < ../ctx_funcs_2.patch && \
-		    eval make $MAKE_FLAGS -j $NCPUS glew.lib.mx && \
-		    eval make $MAKE_FLAGS install.mx )
-	fi
-    
-}
-
-function make_macOS_fat() {
-    PLATFORM="$1"
-    PLATFORM_ARM="$2"
-    
-    OUTDIR_ARM="$(pwd)/$GLEW-$PLATFORM_ARM"
-    OUTDIR="$(pwd)/$GLEW-$PLATFORM"
-    
-    ARCHS=$(lipo -archs $OUTDIR/install/lib/libGLEWmx.a)
-    
-    # We need to do that in order to replace the arm64 slice if it already exists.
-    if [[ "$ARCHS" =~ "arm64" ]]; then
-        lipo -remove arm64 "$OUTDIR/install/lib/libGLEWmx.a" \
-            -output "$OUTDIR/install/lib/libGLEWmx.a"
-    fi
-    lipo -create "$OUTDIR_ARM/install/lib/libGLEWmx.a" "$OUTDIR/install/lib/libGLEWmx.a" \
-        -output "$OUTDIR/install/lib/libGLEWmx.a"
-}
-
-case `uname` in
-	Linux)
-        (
-            do_build "linux-64" "" "" && \
-            do_build "win-64" "SYSTEM=linux-mingw64 HOST=x86_64-w64-mingw32" "" && \
-            clean_dyn_lib "linux-64" && \
-            clean_dyn_lib "win-64"
-        )
-		;;
-	Darwin)
-        (
-            do_build "mac-64" "" "-mmacosx-version-min=10.9 -arch x86_64" && \
-            do_build "mac-arm" "" "-mmacosx-version-min=10.9 -arch arm64" && \
-            make_macOS_fat "mac-64" "mac-arm" && \
-            clean_dyn_lib "mac-64"
-        )
-=======
 	ARCH="$1"
 	case $ARCH in
 	'linux-64')
@@ -139,7 +58,6 @@
 		;;
 	'win-64')
 		( cd "$GLEW-$ARCH" && rm -f install/lib/*.dll)
->>>>>>> d11c6f40
 		;;
 	*)
 		echo "Unsupported build platform" >&2
